#!/usr/bin/env node
/**
 * Website Replicator + Verifier + Brand Generator bridge
 * ESM, Node 20+
 */
import { EventEmitter } from "node:events";
import fs from "node:fs/promises";
import fss from "node:fs";
import path from "node:path";
import { URL } from "node:url";
import net from "node:net";
import { performance } from "node:perf_hooks";
import crypto from "node:crypto";
import { pipeline } from "node:stream/promises";
import { Transform } from "node:stream";
import os from "node:os";
import zlib from "node:zlib";

import puppeteerExtra from "puppeteer-extra";
import stealth from "puppeteer-extra-plugin-stealth";
import * as cheerio from "cheerio";
import PQueue from "p-queue";
import pino from "pino";
import yargs from "yargs/yargs";
import { hideBin } from "yargs/helpers";
import robotsParser from "robots-parser";
import { CSSProcessor } from "./lib/replicator/css-processor.mjs";
import { HTMLProcessor } from "./lib/replicator/html-processor.mjs";
import { AdvancedCircuitBreaker } from "./lib/replicator/advanced-circuit-breaker.mjs";
import { createOptimizationPipeline } from "./lib/replicator/optimization-pipeline.mjs";
import { cosmiconfig } from "cosmiconfig";
import { RegenesisError, ERROR_CODES } from "./lib/errors.mjs";

if (!globalThis.fetch) {
  const { fetch, Request, Response, Headers } = await import("undici");
  globalThis.fetch = fetch; globalThis.Request = Request; globalThis.Response = Response; globalThis.Headers = Headers;
}

puppeteerExtra.use(stealth());
const logger = pino({ transport: { target: 'pino-pretty' } });

<<<<<<< HEAD
class ReplicationError extends Error {
  constructor(message, context = {}) {
    super(message);
    this.name = 'ReplicationError';
    this.context = context;
    this.timestamp = new Date().toISOString();
  }
  toJSON() {
    return {
      name: this.name,
      message: this.message,
      context: this.context,
      timestamp: this.timestamp,
      stack: this.stack
    };
  }
}

class ReplicationTelemetry {
  constructor() {
    this.metrics = {
      assetsProcessed: new Map(),
      averageProcessingTime: new Map(),
      errorRates: new Map(),
      memoryUsage: [],
      bandwidthUtilization: []
    };
  }
  recordAssetProcessing(domain, duration, size) {
    const key = `${domain}_processing`;
    if (!this.metrics.assetsProcessed.has(key)) {
      this.metrics.assetsProcessed.set(key, []);
    }
    this.metrics.assetsProcessed.get(key).push({ duration, size, timestamp: Date.now() });
  }
  recordMemoryUsage(usage) {
    this.metrics.memoryUsage.push({ usage, timestamp: Date.now() });
  }
}

class AdaptiveQueue extends PQueue {
  constructor(options) {
    super(options);
    this.adaptiveConcurrency = options?.concurrency || 1;
    this._durations = [];
  }
  async add(fn, options) {
    const start = performance.now();
    try {
      const result = await super.add(fn, options);
      return result;
    } finally {
      const duration = performance.now() - start;
      this._durations.push(duration);
      if (this._durations.length > 50) this._durations.shift();
      this._adaptConcurrency();
    }
  }
  _avgLatency() {
    if (this._durations.length === 0) return 0;
    return this._durations.reduce((a, b) => a + b, 0) / this._durations.length;
  }
  _getMemoryPressure() {
    const used = process.memoryUsage().heapUsed;
    const total = os.totalmem();
    return used / total;
  }
  _adaptConcurrency() {
    const avg = this._avgLatency();
    const pressure = this._getMemoryPressure();
    if (avg > 5000 || pressure > 0.8) {
      this.concurrency = Math.max(1, (this.concurrency || 1) - 1);
    } else if (avg < 1000 && pressure < 0.5) {
      const base = this.adaptiveConcurrency || 1;
      this.concurrency = Math.min(10, (this.concurrency || base) + 1);
    }
  }
}

class CSSProcessor {
  rewriteUrls(cssContent, urlRewriter) {
    const urlPattern = /url\s*\(\s*(['"]?)([^'")]+?)\1\s*\)/gi;
    return cssContent.replace(urlPattern, (match, quote, originalUrl) => {
      if (!originalUrl || originalUrl.startsWith('data:')) return match;
      const rewrittenUrl = urlRewriter(originalUrl);
      return `url(${quote}${rewrittenUrl}${quote})`;
    });
  }
  minify(cssContent) {
    return cssContent
      .replace(/\/\*[\s\S]*?\*\//g, '')
      .replace(/\s+/g, ' ')
      .replace(/;\s*}/g, '}')
      .replace(/,\s+/g, ',')
      .replace(/:\s+/g, ':')
      .trim();
  }
}

class HTMLProcessor {
  constructor(){
    this.urlAttributes = new Map([
      ['img', ['src', 'srcset']], ['source', ['src', 'srcset']],
      ['link', ['href']], ['script', ['src']],
      ['video', ['src', 'poster']], ['audio', ['src']],
      ['iframe', ['src']], ['form', ['action']],
    ]);
  }
  processSrcset(srcsetValue, urlRewriter) {
    if (!srcsetValue) return '';
    return srcsetValue.split(',').map(part => {
      const [url, descriptor] = part.trim().split(/\s+/);
      return `${urlRewriter(url)} ${descriptor || ''}`.trim();
    }).join(', ');
  }
  rewriteUrls(htmlContent, urlRewriter, cssProcessor) {
    const $ = cheerio.load(htmlContent, { decodeEntities: false });
    this.urlAttributes.forEach((attrs, tag) => {
      $(tag).each((_, el) => {
        const $el = $(el);
        for (const attr of attrs){
          const val = $el.attr(attr);
          if (!val) continue;
          if (attr.includes('srcset')) $el.attr(attr, this.processSrcset(val, urlRewriter));
          else $el.attr(attr, urlRewriter(val));
        }
      });
    });
    $('[style]').each((_, el) => {
      const $el = $(el);
      const style = $el.attr('style') || '';
      $el.attr('style', cssProcessor.rewriteUrls(style, urlRewriter));
    });
    $('style').each((_, el) => {
      const $el = $(el);
      const css = $el.html() || '';
      $el.html(cssProcessor.rewriteUrls(css, urlRewriter));
    });
    return $.html();
  }
}

class AdvancedCircuitBreaker extends EventEmitter {
  constructor(opts = {}){
    super();
    this.failureThreshold = opts.failureThreshold ?? 5;
    this.successThreshold = opts.successThreshold ?? 3;
    this.timeout = opts.timeout ?? 30000;
    this.retryTimeoutBase = opts.retryTimeoutBase ?? 1000;
    this.state = 'CLOSED';
    this.failureCount = 0;
    this.successCount = 0;
    this.nextAttempt = Date.now();
    this._transitionLock = Promise.resolve();
  }
  async execute(operation){
    if (this.state === 'OPEN'){
      await (this._transitionLock = this._transitionLock.then(async () => {
        if (this.state === 'OPEN'){
          if (Date.now() < this.nextAttempt) throw new Error('Circuit breaker is OPEN.');
          this.state = 'HALF_OPEN';
          this.successCount = 0;
        }
      }));
    }
    try{
      const result = await Promise.race([
        operation(),
        new Promise((_, reject) => setTimeout(() => reject(new Error('Operation timed out.')), this.timeout))
      ]);
      this.onSuccess(); return result;
    } catch (e){
      this.onFailure(); throw e;
    }
  }
  onSuccess(){
    this.failureCount = 0;
    if (this.state === 'HALF_OPEN'){
      this.successCount++;
      if (this.successCount >= this.successThreshold){ this.state = 'CLOSED'; this.emit('close'); }
    } else { this.state = 'CLOSED'; }
    this.emit('success');
  }
  onFailure(){
    this.failureCount++;
    if (this.state === 'HALF_OPEN' || this.failureCount >= this.failureThreshold){
      this.state = 'OPEN';
      const exponent = this.failureCount - this.failureThreshold;
      const wait = this.retryTimeoutBase * Math.pow(2, Math.max(0, exponent));
      this.nextAttempt = Date.now() + wait;
      this.emit('open');
    }
    this.emit('failure');
  }
}

=======
>>>>>>> 5e5f8552
export class UltimateWebsiteReplicator extends EventEmitter {
  constructor(options = {}){
    super();
    this.options = Object.assign({
      viewport: { width: 1920, height: 1080 },
      userAgent: 'Mozilla/5.0 (Windows NT 10.0; Win64; x64) AppleWebKit/537.36 (KHTML, like Gecko) Chrome/125.0.0.0 Safari/537.36',
      timeout: 60000,
      pageConcurrency: 4,
      baseAssetConcurrency: 10,
      domainAssetConcurrency: 3,
      maxRetries: 3,
      retryDelayBase: 1000,
      incremental: false,
      crawlSPA: true,
      maxCrawlDepth: 2,
      respectRobotsTxt: true,
      imagePolicy: 'avif', // 'avif' | 'webp' | 'none'
      minifyCSS: true,
      minifyHTML: true,
      captureResponsive: false,
      responsiveBreakpoints: [{ name: 'mobile', width: 375, height: 812 }, { name: 'desktop', width: 1920, height: 1080 }],
      compression: 'none', // 'none' | 'brotli'
      memoryThreshold: 0.85,
      allowedDomains: [],
      maxAssetSize: 5 * 1024 * 1024,
      requestTimeout: 30000,
      requestInterval: 0,
      optimizationPlugins: [],
    }, options);

    this.pageQueue = new AdaptiveQueue({ concurrency: this.options.pageConcurrency });
    this.cssProcessor = new CSSProcessor();
    this.htmlProcessor = new HTMLProcessor();
    this.telemetry = new ReplicationTelemetry();

    this.state = {
      browser: null,
      manifest: { assets: {} },
      urlToLocalPath: new Map(),
      crawledUrls: new Set(),
      failedUrls: new Set(),
      pendingAssets: new Set(),
      robots: null,
      baseUrl: '',
      outputDir: '',
      memoryMonitor: null,
      domainQueues: new Map(),
      circuitBreakers: new Map(),
      allowedDomains: new Set(),
    };
    this.stats = { totalAssets: 0, totalSize: 0, crawledPages: 0, skippedAssets: 0, failedAssets: 0, totalDownloadTime: 0 };
    ['SIGINT', 'SIGTERM'].forEach(sig => process.on(sig, () => this.shutdown()));
  }

  async initialize(){
    logger.info('Initializing browser...');
    this.state.browser = await puppeteerExtra.launch({
      headless: 'new',
      args: ['--no-sandbox', '--disable-setuid-sandbox', '--disable-dev-shm-usage']
    });
    logger.info('Browser initialized.');
  }

  startMemoryMonitor(intervalMs = 5000){
    this.state.memoryMonitor = setInterval(() => {
<<<<<<< HEAD
      const usage = process.memoryUsage().heapUsed / os.totalmem();
      this.telemetry.recordMemoryUsage(usage);
      if (usage > this.options.memoryThreshold){
        logger.warn({ usage }, 'Memory threshold exceeded. Pausing queues.');
        try { this.pageQueue.pause(); } catch (e) { void e; }
        for (const q of this.state.domainQueues.values()){
          try { q.pause(); } catch (e) { void e; }
        }
        if (global.gc){ logger.info('Forcing GC.'); global.gc(); }
      } else {
        // Resume if previously paused
        try { this.pageQueue.start(); } catch (e) { void e; }
        for (const q of this.state.domainQueues.values()){
          try { q.start(); } catch (e) { void e; }
        }
=======
      const { heapUsed, heapTotal } = process.memoryUsage();
      const usage = heapUsed / heapTotal;
      if (usage > this.options.memoryThreshold){
        logger.warn({ usage }, 'Memory threshold exceeded; throttling queues');
        this.pauseQueues();
        if (global.gc){ logger.info('Forcing GC.'); global.gc(); }
        setTimeout(() => this.resumeQueues(), 5000);
>>>>>>> 5e5f8552
      }
    }, intervalMs);
  }

  pauseQueues(){
    this.pageQueue.pause();
    for (const q of this.state.domainQueues.values()) q.pause();
  }

  resumeQueues(){
    this.pageQueue.start();
    for (const q of this.state.domainQueues.values()) q.start();
  }

  async shutdown(){
    logger.info('Shutting down...');
    if (this.state.memoryMonitor) clearInterval(this.state.memoryMonitor);
    this.pageQueue.clear();
    Array.from(this.state.domainQueues.values()).forEach(q => q.clear());
    if (this.state.browser) await this.state.browser.close();
    if (logger.flush) logger.flush();
    if (logger.transport && logger.transport.end){
      await new Promise(res => logger.transport.end(res));
    }
    logger.info('Shutdown complete.');
  }

  async replicate(targetUrl, outputDir){
    const start = Date.now();
    this.stats.startTime = new Date().toISOString();
    this.state.baseUrl = new URL(targetUrl).origin;
    this.state.outputDir = path.resolve(outputDir);
    this.state.allowedDomains = new Set([new URL(targetUrl).hostname, ...this.options.allowedDomains]);
    await fs.mkdir(this.state.outputDir, { recursive: true });
    logger.info({ options: this.options }, 'Replication starting');

    try{
      if (this.options.incremental) await this.loadManifest();
      await this.initialize();
      this.startMemoryMonitor();
      const initialUrls = await this.discoverInitialUrls(targetUrl);
      logger.info({ count: initialUrls.size }, 'Initial URLs');

      for (const url of initialUrls){
        if (!this.state.crawledUrls.has(url)){
          this.state.crawledUrls.add(url);
          this.pageQueue.add(() => this.processPage(url, 0));
        }
      }

      await this.pageQueue.onIdle();
      await Promise.all(Array.from(this.state.domainQueues.values()).map(q => q.onIdle()));
      await this.generateManifest();
      const duration = (Date.now() - start) / 1000;
      this.stats.endTime = new Date().toISOString();
      const avg = this.stats.totalAssets ? this.stats.totalDownloadTime / this.stats.totalAssets : 0;
      logger.info({ duration: `${duration.toFixed(2)}s`, avgLatency: `${avg.toFixed(2)}ms`, stats: this.stats }, 'Replication complete');
      this.emit('complete', { duration, stats: this.stats, avgLatency: avg });
    } catch (e){
      logger.fatal(e, 'Fatal during replication');
      throw e;
    } finally {
      await this.shutdown();
    }
  }

  async discoverInitialUrls(entryUrl){
    const urls = new Set([entryUrl]);
    if (this.options.respectRobotsTxt){
      try{
        const robotsUrl = new URL('/robots.txt', this.state.baseUrl).href;
        if (this.isUrlFetchSafe(robotsUrl)){
          const res = await fetch(robotsUrl);
          if (res.ok){
            const txt = await res.text();
            this.state.robots = robotsParser(robotsUrl, txt);
            const sitemaps = this.state.robots.getSitemaps();
            for (const sm of sitemaps){ await this.parseSitemap(sm, urls); }
          }
        } else {
          logger.warn({ url: robotsUrl }, 'Blocked robots.txt by SSRF policy');
        }
      } catch (e){ logger.warn({ e: e.message }, 'robots.txt unavailable'); }
    }
    try{ await this.parseSitemap(new URL('/sitemap.xml', this.state.baseUrl).href, urls); }
    catch(e){ logger.warn('No default sitemap.xml'); }
    return urls;
  }

  async parseSitemap(sitemapUrl, urlSet){
    try{
      if (!this.isUrlFetchSafe(sitemapUrl)) { logger.warn({ url: sitemapUrl }, 'Blocked sitemap URL by SSRF policy'); return; }
      const res = await fetch(sitemapUrl);
      if (!res.ok) return;
      const xml = await res.text();
      const $ = cheerio.load(xml, { xmlMode: true });
      $('loc').each((_, el) => {
        const u = $(el).text();
        if (u.startsWith(this.state.baseUrl)) urlSet.add(u);
      });
      logger.info({ url: sitemapUrl, count: urlSet.size }, 'Parsed sitemap');
    } catch (e){
      logger.error({ e: e.message, url: sitemapUrl }, 'Failed to parse sitemap');
    }
  }

  async processPage(pageUrl, depth){
    if (!this.isUrlFetchSafe(pageUrl)) { logger.warn({ url: pageUrl }, 'Blocked page by SSRF policy'); return; }
    if (depth > this.options.maxCrawlDepth) return;
    if (this.options.respectRobotsTxt && this.state.robots && !this.state.robots.isAllowed(pageUrl, this.options.userAgent)){
      logger.warn({ url: pageUrl }, 'Disallowed by robots.txt'); return;
    }
    logger.info({ url: pageUrl, depth }, 'Processing page');
    const page = await this.state.browser.newPage();
    await page.setViewport(this.options.viewport);
    await page.setUserAgent(this.options.userAgent);
    try{
      const pageAssetInfo = this.state.manifest.assets[this.getLocalPathForUrl(pageUrl)];
      const headers = {};
      if (this.options.incremental && pageAssetInfo?.etag) headers['If-None-Match'] = pageAssetInfo.etag;
      if (this.options.incremental && pageAssetInfo?.lastModified) headers['If-Modified-Since'] = pageAssetInfo.lastModified;
      await page.setExtraHTTPHeaders(headers);
      const res = await page.goto(pageUrl, { waitUntil: 'networkidle2', timeout: this.options.timeout });
      if (res.status() === 304){
        logger.info({ url: pageUrl }, 'Not modified (304)'); this.stats.skippedAssets++; await page.close(); return;
      }
      const discovered = new Set();
      page.on('response', r => {
        const u = r.url();
        if (r.ok() && !u.startsWith('data:')) discovered.add(u);
      });
      await page.waitForNetworkIdle({ idleTime: 500, timeout: this.options.timeout }).catch(() => {});
      let html = await page.content();
      const etag = res.headers().etag;
      const lastModified = res.headers()['last-modified'];

      for (const assetUrl of discovered){
        const localPath = this.getLocalPathForUrl(assetUrl);
        this.state.urlToLocalPath.set(assetUrl, localPath);
        this.captureAsset(assetUrl);
      }

      let rewritten = this.htmlProcessor.rewriteUrls(html, (u) => this.rewriteUrl(u, pageUrl), this.cssProcessor);
      if (this.options.minifyHTML) rewritten = await this.htmlProcessor.minify(rewritten);
      const localPath = this.getLocalPathForUrl(pageUrl);
      const full = this.resolveOutputPath(localPath);
      await fs.mkdir(path.dirname(full), { recursive: true });
      await fs.writeFile(full, rewritten);
      const hash = crypto.createHash('sha256').update(rewritten).digest('hex');
      this.state.urlToLocalPath.set(pageUrl, localPath);
      this.state.manifest.assets[localPath] = { originalUrl: pageUrl, contentType: 'text/html', size: rewritten.length, integrity: `sha256-${hash}`, etag, lastModified };
      this.stats.crawledPages++;

      if (this.options.captureResponsive){
        for (const bp of this.options.responsiveBreakpoints){ await this.captureScreenshot(page, pageUrl, bp); }
      }
      if (this.options.crawlSPA && depth < this.options.maxCrawlDepth){
        const links = this.discoverLinks(html, pageUrl);
        for (const link of links){
          if (!this.state.crawledUrls.has(link)){ this.state.crawledUrls.add(link); this.pageQueue.add(() => this.processPage(link, depth + 1)); }
        }
      }
    } catch (e){
      logger.error({ url: pageUrl, err: e.message }, 'Failed to process page');
    } finally {
      await page.close();
    }
  }

  getQueueForDomain(domain){
    if (!this.state.domainQueues.has(domain)){
      const isBase = domain === new URL(this.state.baseUrl).hostname;
      const concurrency = isBase ? this.options.baseAssetConcurrency : this.options.domainAssetConcurrency;
      const qOpts = { concurrency };
      if (this.options.requestInterval){ qOpts.intervalCap = 1; qOpts.interval = this.options.requestInterval; }
      logger.info({ domain, concurrency, interval: this.options.requestInterval }, 'Creating domain queue');
      this.state.domainQueues.set(domain, new AdaptiveQueue(qOpts));
    }
    return this.state.domainQueues.get(domain);
  }
  getCircuitBreakerForDomain(domain){
    if (!this.state.circuitBreakers.has(domain)){
      this.state.circuitBreakers.set(domain, new AdvancedCircuitBreaker({ timeout: this.options.timeout }));
    }
    return this.state.circuitBreakers.get(domain);
  }
  captureAsset(assetUrl){
    const localPath = this.getLocalPathForUrl(assetUrl);
    if (this.state.manifest.assets[localPath] || this.state.failedUrls.has(assetUrl) || this.state.pendingAssets.has(assetUrl)) return;
    const domain = new URL(assetUrl).hostname;
    if (!this.state.allowedDomains.has(domain)){
      logger.warn({ url: assetUrl }, 'Blocked by domain allowlist');
      return;
    }
    this.state.pendingAssets.add(assetUrl);
    const q = this.getQueueForDomain(domain);
    const cb = this.getCircuitBreakerForDomain(domain);
    q.add(() => this.fetchAndProcessAsset(assetUrl, cb));
  }
  async fetchAndProcessAsset(assetUrl, circuitBreaker){
    const localPath = this.getLocalPathForUrl(assetUrl);
    if (this.state.manifest.assets[localPath] || this.state.failedUrls.has(assetUrl)){
      this.state.pendingAssets.delete(assetUrl);
      return;
    }
    for (let attempt=0; attempt <= this.options.maxRetries; attempt++){
      let full;
      try{
        return await circuitBreaker.execute(async () => {
          if (!this.isUrlFetchSafe(assetUrl)){
            throw new ReplicationError('URL blocked by SSRF policy', { url: assetUrl });
          }
          const headers = {};
          const existing = this.state.manifest.assets[localPath];
          if (this.options.incremental && existing?.etag) headers['If-None-Match'] = existing.etag;
          if (this.options.incremental && existing?.lastModified) headers['If-Modified-Since'] = existing.lastModified;
          const controller = new AbortController();
          const t = setTimeout(() => controller.abort(), this.options.requestTimeout);
          const res = await fetch(assetUrl, { headers, signal: controller.signal });
          clearTimeout(t);
          if (res.status === 304){ logger.info({ url: assetUrl }, 'Asset 304'); this.stats.skippedAssets++; return; }
          if (!res.ok) throw new RegenesisError(ERROR_CODES.FETCH_FAIL, `HTTP ${res.status}`);
          const contentType = res.headers.get('content-type') || '';
          const isText = /^(text\/|application\/(javascript|json|xml))/.test(contentType);
          const useBrotli = this.options.compression === 'brotli' && isText;
          const localPathBrotli = this.getLocalPathForUrl(assetUrl) + (useBrotli ? '.br' : '');
          full = this.resolveOutputPath(localPathBrotli);
          await fs.mkdir(path.dirname(full), { recursive: true });
<<<<<<< HEAD
          const { stream: optimizationStream, cleanup: optimizationCleanup } = this.createOptimizationStream(contentType);
=======

          const optimizationStreams = createOptimizationPipeline(contentType, this.options, this.cssProcessor, this.options.optimizationPlugins);
>>>>>>> 5e5f8552
          const compressionStream = useBrotli ? zlib.createBrotliCompress() : null;
          const hash = crypto.createHash('sha256');
          let bytes = 0;
          const max = this.options.maxAssetSize;
          const hashStream = new Transform({
            transform(chunk, enc, cb){
              bytes += chunk.length; if (bytes > max) return cb(new RegenesisError(ERROR_CODES.MAX_SIZE, 'max size exceeded'));
              hash.update(chunk); cb(null, chunk);
            }
          });
          const writeStream = fss.createWriteStream(full);
<<<<<<< HEAD
          const streams = [res.body, optimizationStream, compressionStream, hashStream, writeStream].filter(Boolean);
          const start = performance.now();
          try {
            await pipeline(streams);
          } finally {
            try { if (optimizationCleanup) optimizationCleanup(); } catch (e) { void e; }
          }
          const duration = performance.now() - start;
=======

          const streams = [res.body, ...optimizationStreams, compressionStream, hashStream, writeStream].filter(Boolean);
          const dlStart = Date.now();
          await pipeline(streams);
          this.stats.totalDownloadTime += Date.now() - dlStart;
>>>>>>> 5e5f8552

          const integrity = `sha256-${hash.digest('hex')}`;
          this.state.urlToLocalPath.set(assetUrl, localPathBrotli);
          this.state.manifest.assets[localPathBrotli] = {
            originalUrl: assetUrl, contentType, size: bytes, integrity,
            etag: res.headers.get('etag'), lastModified: res.headers.get('last-modified')
          };
          this.stats.totalAssets++; this.stats.totalSize += bytes;
          try { this.telemetry.recordAssetProcessing(new URL(assetUrl).hostname, duration, bytes); } catch (e) { void e; }
          this.state.pendingAssets.delete(assetUrl);
          logger.info({ path: localPathBrotli, size: `${(bytes/1024).toFixed(2)} KB` }, 'Asset captured');
        });
      } catch (e){
        if (full) await fs.unlink(full).catch(()=>{});
        logger.warn({ url: assetUrl, attempt: attempt+1, err: e.message }, 'Asset download failed');
        const fatal = e.name === 'AbortError' || /max size/i.test(e.message);
        if (fatal) attempt = this.options.maxRetries;
        if (attempt < this.options.maxRetries){
          const delay = (this.options.retryDelayBase * Math.pow(2, attempt)) + (Math.random() * 1000);
          await new Promise(r => setTimeout(r, delay));
        } else {
          logger.error({ url: assetUrl }, 'Asset failed after all retries');
          this.state.failedUrls.add(assetUrl); this.stats.failedAssets++;
          this.state.pendingAssets.delete(assetUrl);
        }
      }
    }
  }

<<<<<<< HEAD
  createOptimizationStream(contentType){
    if (this.options.optimizeImages && contentType.startsWith('image/')){
      if (contentType.includes('svg')){
        const s = new Transform({
          readableHighWaterMark: 1 << 20,
          writableHighWaterMark: 1 << 20,
          construct(){ this._chunks = []; },
          transform(chunk, _enc, cb){ this._chunks.push(chunk); cb(); },
          flush(cb){ 
            const buf = Buffer.concat(this._chunks);
            try { this.push(Buffer.from(optimizeSvg(buf.toString()).data)); }
            catch(e){ this.push(buf); }
            cb();
          }
        });
        return { stream: s, cleanup: null };
      }
      const s = sharp();
      if (this.options.enableAVIF) s.avif({ quality: 75 }); else s.webp({ quality: 80 });
      const cleanup = () => { try { s.destroy(); } catch {} };
      return { stream: s, cleanup };
    }
    const passthrough = new Transform({ transform(chunk, _enc, cb){ cb(null, chunk); } });
    return { stream: passthrough, cleanup: null };
  }

=======
>>>>>>> 5e5f8552
  async captureScreenshot(page, pageUrl, bp){
    logger.info({ url: pageUrl, viewport: bp.name }, 'Capturing screenshot');
    const original = page.viewport();
    await page.setViewport(bp);
    try {
      await page.waitForNetworkIdle({ idleTime: 500, timeout: 5000 });
    } catch {}
    const screenshotPath = this.getLocalPathForUrl(pageUrl).replace(/\.html$/, `_${bp.name}.png`);
    const full = this.resolveOutputPath(screenshotPath);
    await fs.mkdir(path.dirname(full), { recursive: true });
    try {
      await page.screenshot({ path: full, fullPage: true });
      const buf = await fs.readFile(full);
      const hash = crypto.createHash('sha256').update(buf).digest('hex');
      this.state.manifest.assets[screenshotPath] = {
        originalUrl: pageUrl,
        contentType: 'image/png',
        size: buf.length,
        integrity: `sha256-${hash}`
      };
      const pageLocal = this.getLocalPathForUrl(pageUrl);
      const pageEntry = this.state.manifest.assets[pageLocal];
      if (pageEntry){
        pageEntry.screenshots = pageEntry.screenshots || {};
        pageEntry.screenshots[bp.name] = screenshotPath;
      }
      this.stats.totalAssets++; this.stats.totalSize += buf.length;
      logger.info({ path: screenshotPath }, 'Screenshot saved');
    } catch (e){
      logger.error({ err: e.message }, `Failed screenshot for ${bp.name}`);
    } finally {
      await page.setViewport(original);
    }
  }

  async loadManifest(){
    const manifestPath = this.resolveOutputPath('manifest.json');
    try{
      const data = await fs.readFile(manifestPath, 'utf8');
      this.state.manifest = JSON.parse(data);
      for (const [localPath, assetInfo] of Object.entries(this.state.manifest.assets)){
        this.state.urlToLocalPath.set(assetInfo.originalUrl, localPath);
      }
      logger.info(`Loaded manifest with ${Object.keys(this.state.manifest.assets).length} assets`);
    } catch { this.state.manifest = { assets: {} }; }
  }
  async generateManifest(){
    const manifestPath = this.resolveOutputPath('manifest.json');
    const data = { replicatedAt: new Date().toISOString(), sourceUrl: this.state.baseUrl, stats: this.stats, assets: this.state.manifest.assets };
    await fs.writeFile(manifestPath, JSON.stringify(data, null, 2));
    logger.info(`Wrote ${manifestPath}`);
  }
  async verify(outputDir){
    logger.info({ directory: outputDir }, 'Verifying integrity...');
    const manifestPath = path.join(outputDir, 'manifest.json');
    let manifest;
    try{ manifest = JSON.parse(await fs.readFile(manifestPath, 'utf8')); }
    catch{ logger.fatal('manifest.json missing'); return false; }
    let valid = 0, invalid = 0;
    for (const [localPath, assetInfo] of Object.entries(manifest.assets)){
      try{
        const buf = await fs.readFile(path.join(outputDir, localPath));
        const actual = `sha256-${crypto.createHash('sha256').update(buf).digest('hex')}`;
        if (actual === assetInfo.integrity) valid++; else { invalid++; logger.error({ path: localPath }, 'Integrity mismatch'); }
      } catch { invalid++; logger.error({ path: localPath }, 'File missing'); }
    }
    logger.info(`Total: ${Object.keys(manifest.assets).length}, Valid: ${valid}, Invalid: ${invalid}`);
    return invalid === 0;
  }

  discoverLinks(html, baseUrl){
    const $ = cheerio.load(html);
    const links = new Set();
    $('a[href]').each((_, el) => {
      const href = $(el).attr('href'); if (!href) return;
      try{
        const abs = new URL(href, baseUrl).href.split('#')[0];
        if (abs.startsWith(this.state.baseUrl)) links.add(abs);
      } catch (e) { void e; }
    });
    return Array.from(links);
  }
  rewriteUrl(originalUrl, baseUrl){
    if (!originalUrl || originalUrl.startsWith('data:') || originalUrl.startsWith('#')) return originalUrl;
    try{
      const abs = new URL(originalUrl, baseUrl).href;
      if (this.state.urlToLocalPath.has(abs)) return this.state.urlToLocalPath.get(abs);
    } catch (e) { void e; }
    return originalUrl;
  }
  getLocalPathForUrl(assetUrl){
    const u = new URL(assetUrl);
    const pathname = u.pathname.endsWith('/') ? `${u.pathname}index.html` : u.pathname;
    const ext = path.extname(pathname) || '.html';
    const basename = path.basename(pathname, ext);
    const dirname = path.dirname(pathname).substring(1);
    const queryHash = u.search ? `_${crypto.createHash('md5').update(u.search).digest('hex').substring(0, 8)}` : '';
    const safeBasename = basename.replace(/[^a-z0-9_-]/gi, '_');
    const safeDirname = dirname.replace(/[^a-z0-9/_-]/gi, '_');
    return path.join(safeDirname, `${safeBasename}${queryHash}${ext}`);
  }
  resolveOutputPath(p){
<<<<<<< HEAD
    const isWindowsAbs = /^[a-zA-Z]:[\\/]/.test(p);
    const hasTraversal = /(^|[\\/])\.\.([\\/]|$)/.test(p);
    if (path.isAbsolute(p) || isWindowsAbs || hasTraversal) {
      throw new Error(`Path traversal attempt blocked: ${p}`);
    }
    const normalized = path.normalize(p).replace(/^([.][.][/\\])+/, '');
    let outputCanonical;
    try {
      outputCanonical = fss.realpathSync.native ? fss.realpathSync.native(this.state.outputDir) : fss.realpathSync(this.state.outputDir);
    } catch {
      outputCanonical = path.resolve(this.state.outputDir);
    }
    const full = path.resolve(outputCanonical, normalized);
    const rel = path.relative(outputCanonical, full);
    if (rel.startsWith('..') || path.isAbsolute(rel)) throw new Error(`Path traversal attempt blocked: ${p}`);
=======
    const full = path.resolve(this.state.outputDir, p);
    if (!full.startsWith(this.state.outputDir + path.sep)) throw new RegenesisError(ERROR_CODES.PATH_TRAVERSAL, `Path traversal: ${p}`);
>>>>>>> 5e5f8552
    return full;
  }

  // --- Security helpers ---
  isUrlFetchSafe(u) {
    try {
      const url = new URL(u);
      if (!['http:', 'https:'].includes(url.protocol)) return false;
      const host = url.hostname || '';
      const ipType = net.isIP(host);
      if (ipType) {
        if (this._isPrivateIp(host)) return false;
      }
      const lowered = host.toLowerCase();
      if (lowered === 'localhost' || lowered.endsWith('.localhost') || lowered.endsWith('.local')) return false;
      if (lowered === '127.0.0.1' || lowered === '::1') return false;
      return true;
    } catch {
      return false;
    }
  }
  _isPrivateIp(ip) {
    if (ip.includes(':')) { // IPv6 (simple checks)
      const lower = ip.toLowerCase();
      if (lower === '::1') return true; // loopback
      if (lower.startsWith('fc') || lower.startsWith('fd')) return true; // unique local fc00::/7
      if (lower.startsWith('fe80:')) return true; // link-local
      return false;
    }
    const parts = ip.split('.').map(n => parseInt(n, 10));
    if (parts.length !== 4 || parts.some(n => Number.isNaN(n) || n < 0 || n > 255)) return false;
    const [a, b] = parts;
    if (a === 10) return true; // 10.0.0.0/8
    if (a === 127) return true; // 127.0.0.0/8
    if (a === 169 && b === 254) return true; // 169.254.0.0/16
    if (a === 172 && b >= 16 && b <= 31) return true; // 172.16.0.0/12
    if (a === 192 && b === 168) return true; // 192.168.0.0/16
    return false;
  }
}

// --- CLI ---
async function main(){
  yargs(hideBin(process.argv))
    .command('replicate <url> [outputDir]', 'Replicate a website', (y) => {
      y.positional('url', { type: 'string', demandOption: true })
       .positional('outputDir', { type: 'string', default: './replicated-site' })
       .option('depth', { type: 'number', default: 2 })
       .option('incremental', { type: 'boolean', default: false })
       .option('responsive', { type: 'boolean', default: false })
       .option('image', { type: 'string', choices: ['avif','webp','none'], default: 'avif' })
       .option('compression', { type: 'string', choices: ['none','brotli'], default: 'none' })
       .option('pageConcurrency', { type: 'number', default: 4 })
       .option('baseAssetConcurrency', { type: 'number', default: 10 })
       .option('domainAssetConcurrency', { type: 'number', default: 3 })
       .option('allow', { type: 'array', default: [], describe: 'Additional allowed domains' })
       .option('ignore-robots', { type: 'boolean', default: false, describe: 'Ignore robots.txt (1 req/sec rate limit)' })
       .option('maxSize', { type: 'number', default: 5 * 1024 * 1024, describe: 'Max asset size in bytes' })
       .option('reqTimeout', { type: 'number', default: 30000, describe: 'Asset request timeout ms' })
       .option('config', { type: 'string', describe: 'Path to config file' });
    }, async (a) => {
      let fileConfig = {};
      const explorer = cosmiconfig('regenesis');
      if (a.config) {
        const res = await explorer.load(a.config);
        if (res?.config) fileConfig = res.config;
      } else {
        const res = await explorer.search();
        if (res?.config) fileConfig = res.config;
      }
      if (a['ignore-robots']) logger.warn('Ignoring robots.txt! Crawl responsibly.');
      const r = new UltimateWebsiteReplicator(Object.assign({}, fileConfig, {
        maxCrawlDepth: a.depth,
        incremental: a.incremental,
        captureResponsive: a.responsive,
        imagePolicy: a.image,
        compression: a.compression,
        pageConcurrency: a['ignore-robots'] ? 1 : a.pageConcurrency,
        baseAssetConcurrency: a['ignore-robots'] ? 2 : a.baseAssetConcurrency,
        domainAssetConcurrency: a['ignore-robots'] ? 1 : a.domainAssetConcurrency,
        allowedDomains: a.allow,
        respectRobotsTxt: !a['ignore-robots'],
        maxAssetSize: a.maxSize,
        requestTimeout: a.reqTimeout,
        requestInterval: a['ignore-robots'] ? 1000 : 0,
      }));
      await r.replicate(a.url, a.outputDir);
    })
    .command('verify <outputDir>', 'Verify integrity of a replica', (y) => {
      y.positional('outputDir', { type: 'string', demandOption: true });
    }, async (a) => {
      const r = new UltimateWebsiteReplicator();
      const ok = await r.verify(a.outputDir);
      process.exit(ok ? 0 : 1);
    })
    .command('generate', 'Generate a brand-driven site (delegates to tools/generate.mjs)', (y) => {
      y.option('brief', { type: 'string', demandOption: true })
       .option('outputDir', { type: 'string', demandOption: true })
       .option('model', { type: 'string', default: 'gemini-2.5-flash-preview-0514' })
       .option('dry-run', { type: 'boolean', default: false })
       .option('force', { type: 'boolean', default: false });
    }, async (a) => {
      const mod = await import(path.resolve('tools/generate.mjs'));
      const brief = JSON.parse(await fs.readFile(path.resolve(a.brief), 'utf8'));
      const html = await mod.synthesizeWebsite(brief, { model: a.model });
      const css = await mod.synthesizeMotion(brief, { model: a.model });
      const out = path.resolve(a.outputDir);
      await fs.mkdir(out, { recursive: true });
      if (!a['dry-run']){
        const i = path.join(out, 'index.html'); const m = path.join(out, 'motion.css');
        if (!a.force && (fss.existsSync(i) || fss.existsSync(m))) { console.error('Output exists. Use --force'); process.exit(1); }
        await fs.writeFile(i, html, 'utf8'); await fs.writeFile(m, css, 'utf8');
        console.log(i); console.log(m);
      } else {
        console.log('[dry-run] bytes', Buffer.byteLength(html,'utf8'), Buffer.byteLength(css,'utf8'));
      }
    })
    .demandCommand(1)
    .strict()
    .help()
    .parse();
}

if (import.meta.url === `file://${process.argv[1]}`){ main().catch(e => { console.error(e); process.exit(1); }); }<|MERGE_RESOLUTION|>--- conflicted
+++ resolved
@@ -39,7 +39,6 @@
 puppeteerExtra.use(stealth());
 const logger = pino({ transport: { target: 'pino-pretty' } });
 
-<<<<<<< HEAD
 class ReplicationError extends Error {
   constructor(message, context = {}) {
     super(message);
@@ -236,8 +235,6 @@
   }
 }
 
-=======
->>>>>>> 5e5f8552
 export class UltimateWebsiteReplicator extends EventEmitter {
   constructor(options = {}){
     super();
@@ -303,7 +300,6 @@
 
   startMemoryMonitor(intervalMs = 5000){
     this.state.memoryMonitor = setInterval(() => {
-<<<<<<< HEAD
       const usage = process.memoryUsage().heapUsed / os.totalmem();
       this.telemetry.recordMemoryUsage(usage);
       if (usage > this.options.memoryThreshold){
@@ -319,15 +315,6 @@
         for (const q of this.state.domainQueues.values()){
           try { q.start(); } catch (e) { void e; }
         }
-=======
-      const { heapUsed, heapTotal } = process.memoryUsage();
-      const usage = heapUsed / heapTotal;
-      if (usage > this.options.memoryThreshold){
-        logger.warn({ usage }, 'Memory threshold exceeded; throttling queues');
-        this.pauseQueues();
-        if (global.gc){ logger.info('Forcing GC.'); global.gc(); }
-        setTimeout(() => this.resumeQueues(), 5000);
->>>>>>> 5e5f8552
       }
     }, intervalMs);
   }
@@ -556,12 +543,7 @@
           const localPathBrotli = this.getLocalPathForUrl(assetUrl) + (useBrotli ? '.br' : '');
           full = this.resolveOutputPath(localPathBrotli);
           await fs.mkdir(path.dirname(full), { recursive: true });
-<<<<<<< HEAD
           const { stream: optimizationStream, cleanup: optimizationCleanup } = this.createOptimizationStream(contentType);
-=======
-
-          const optimizationStreams = createOptimizationPipeline(contentType, this.options, this.cssProcessor, this.options.optimizationPlugins);
->>>>>>> 5e5f8552
           const compressionStream = useBrotli ? zlib.createBrotliCompress() : null;
           const hash = crypto.createHash('sha256');
           let bytes = 0;
@@ -573,7 +555,6 @@
             }
           });
           const writeStream = fss.createWriteStream(full);
-<<<<<<< HEAD
           const streams = [res.body, optimizationStream, compressionStream, hashStream, writeStream].filter(Boolean);
           const start = performance.now();
           try {
@@ -582,13 +563,6 @@
             try { if (optimizationCleanup) optimizationCleanup(); } catch (e) { void e; }
           }
           const duration = performance.now() - start;
-=======
-
-          const streams = [res.body, ...optimizationStreams, compressionStream, hashStream, writeStream].filter(Boolean);
-          const dlStart = Date.now();
-          await pipeline(streams);
-          this.stats.totalDownloadTime += Date.now() - dlStart;
->>>>>>> 5e5f8552
 
           const integrity = `sha256-${hash.digest('hex')}`;
           this.state.urlToLocalPath.set(assetUrl, localPathBrotli);
@@ -618,7 +592,6 @@
     }
   }
 
-<<<<<<< HEAD
   createOptimizationStream(contentType){
     if (this.options.optimizeImages && contentType.startsWith('image/')){
       if (contentType.includes('svg')){
@@ -645,8 +618,6 @@
     return { stream: passthrough, cleanup: null };
   }
 
-=======
->>>>>>> 5e5f8552
   async captureScreenshot(page, pageUrl, bp){
     logger.info({ url: pageUrl, viewport: bp.name }, 'Capturing screenshot');
     const original = page.viewport();
@@ -749,7 +720,6 @@
     return path.join(safeDirname, `${safeBasename}${queryHash}${ext}`);
   }
   resolveOutputPath(p){
-<<<<<<< HEAD
     const isWindowsAbs = /^[a-zA-Z]:[\\/]/.test(p);
     const hasTraversal = /(^|[\\/])\.\.([\\/]|$)/.test(p);
     if (path.isAbsolute(p) || isWindowsAbs || hasTraversal) {
@@ -765,10 +735,6 @@
     const full = path.resolve(outputCanonical, normalized);
     const rel = path.relative(outputCanonical, full);
     if (rel.startsWith('..') || path.isAbsolute(rel)) throw new Error(`Path traversal attempt blocked: ${p}`);
-=======
-    const full = path.resolve(this.state.outputDir, p);
-    if (!full.startsWith(this.state.outputDir + path.sep)) throw new RegenesisError(ERROR_CODES.PATH_TRAVERSAL, `Path traversal: ${p}`);
->>>>>>> 5e5f8552
     return full;
   }
 
