
name: CI
on:
  pull_request:
  push:
    branches: [ main ]

jobs:
<<<<<<< HEAD
  audit:
    runs-on: [self-hosted, linux, x64, docker]
    steps:
      - name: Checkout code
        uses: actions/checkout@v4

      - name: Set up Node.js 20
        uses: actions/setup-node@v4
        with:
          node-version: '20'

      - name: Install pnpm
        run: npm i -g pnpm

      - name: Run local audit script
        run: node tools/local-audit.mjs

  build-and-test:
    runs-on: [self-hosted, linux, x64, docker]
    needs: [audit]
    steps:
      - name: Checkout code
        uses: actions/checkout@v4

      - name: Set up Node.js 20
        uses: actions/setup-node@v4
        with:
          node-version: '20'

      - name: Install pnpm
        run: npm i -g pnpm

      - name: Install dependencies
        run: pnpm install --frozen-lockfile

      - name: Run build script
        run: pnpm run build

      - name: Run unit and CLI tests
        run: pnpm run test

      - name: Run E2E tests
        run: |
          npx playwright install --with-deps
          pnpm run test:e2e
      
      - name: Test generator dry-run
        env:
          GEMINI_API_KEY: ${{ secrets.GEMINI_API_KEY }}
        run: pnpm run generate -- --brief ./packages/schemas/examples/brand-brief.example.json --outputDir ./out --dry-run
      
  security:
    runs-on: [self-hosted, linux, x64, docker]
    needs: [build-and-test]
    steps:
      - name: Checkout code
        uses: actions/checkout@v4
        
      - name: Set up Node.js 20
        uses: actions/setup-node@v4
=======
  build:
    runs-on: self-hosted
    steps:
      - uses: actions/checkout@v4
      - uses: pnpm/action-setup@v2
        with:
          version: 9
      - uses: actions/setup-node@v4
>>>>>>> 5e5f8552
        with:
          node-version: 20
          cache: 'pnpm'
      - run: pnpm install --frozen-lockfile
      - run: pnpm run build
      - run: pnpm test<|MERGE_RESOLUTION|>--- conflicted
+++ resolved
@@ -6,7 +6,6 @@
     branches: [ main ]
 
 jobs:
-<<<<<<< HEAD
   audit:
     runs-on: [self-hosted, linux, x64, docker]
     steps:
@@ -67,16 +66,6 @@
         
       - name: Set up Node.js 20
         uses: actions/setup-node@v4
-=======
-  build:
-    runs-on: self-hosted
-    steps:
-      - uses: actions/checkout@v4
-      - uses: pnpm/action-setup@v2
-        with:
-          version: 9
-      - uses: actions/setup-node@v4
->>>>>>> 5e5f8552
         with:
           node-version: 20
           cache: 'pnpm'
