:root {
  --color-bg:#0b1020;
  --color-fg:#e7ebf3;
  --color-accent:#4da3ff;
  --color-muted:#141a2e;
  --space:12px;
  --card:#0f162a;
  --border:rgba(255,255,255,0.08);
}
* { box-sizing: border-box; }
body {
  margin:0;
  font-family: Inter, system-ui, -apple-system, Segoe UI, Roboto, Ubuntu, Cantarell, 'Helvetica Neue', Arial, 'Noto Sans', 'Apple Color Emoji', 'Segoe UI Emoji', 'Segoe UI Symbol', sans-serif;
  color: var(--color-fg);
  background: radial-gradient(circle at 20% 20%, rgba(77,163,255,0.08), transparent 30%),
    radial-gradient(circle at 80% 0%, rgba(116,82,255,0.08), transparent 28%),
    var(--color-bg);
}
a { color: var(--color-accent); }

.site-header {
  padding: calc(var(--space) * 2);
  display: flex;
  align-items: center;
  justify-content: space-between;
  position: sticky;
  top: 0;
  background: rgba(11,16,32,0.9);
  backdrop-filter: blur(6px);
  border-bottom: 1px solid var(--border);
  z-index: 10;
}
.header-actions { display:flex; gap: var(--space); }

main { display: flex; flex-direction: column; gap: calc(var(--space) * 2); padding-bottom: 64px; }
.hero {
  padding: calc(var(--space) * 4) calc(var(--space) * 2);
  text-align: left;
}

.eyebrow { text-transform: uppercase; letter-spacing: 0.08em; font-size: 12px; opacity: 0.8; }
.lede { font-size: 18px; max-width: 780px; line-height: 1.6; }
.muted { color: rgba(231,235,243,0.7); }

.cta-row { display: flex; gap: var(--space); flex-wrap: wrap; align-items: center; }
.pill-row { display: flex; gap: 8px; flex-wrap: wrap; margin-top: 12px; }
.pill { border: 1px solid var(--border); border-radius: 999px; padding: 6px 12px; background: rgba(255,255,255,0.04); }

.grid { display: grid; gap: calc(var(--space) * 2); }
.two-cols { grid-template-columns: repeat(auto-fit, minmax(280px, 1fr)); }

.card {
  background: var(--card);
  border: 1px solid var(--border);
  border-radius: 16px;
  padding: calc(var(--space) * 2);
  box-shadow: 0 20px 80px rgba(0,0,0,0.45);
}

.checklist { list-style: none; padding-left: 0; display: grid; gap: 8px; }
.checklist li::before { content: "✔"; margin-right: 8px; color: var(--color-accent); }
.checklist.compact { gap: 4px; font-size: 14px; }

.steps { padding-left: 18px; display: grid; gap: 10px; }
<<<<<<< HEAD
.steps.compact { gap: 6px; }
=======
>>>>>>> 7f1addbf

.form { display: grid; gap: 14px; margin-top: 12px; }
.form.inline { grid-template-columns: repeat(auto-fit, minmax(240px, 1fr)); align-items: end; }
.form label { display: grid; gap: 6px; font-weight: 600; }
.form input, .form textarea, .form select {
  background: rgba(255,255,255,0.04);
  border: 1px solid var(--border);
  border-radius: 10px;
  padding: 10px;
  color: var(--color-fg);
  font-size: 15px;
}
.form textarea { resize: vertical; }
.inline-label { display: grid; gap: 6px; }

.preview {
  background: rgba(77,163,255,0.08);
  border: 1px solid rgba(77,163,255,0.2);
  padding: 12px;
  border-radius: 10px;
  font-size: 14px;
}

.notice {
  margin-top: 12px;
  padding: 12px;
  border-radius: 10px;
  background: rgba(77,163,255,0.08);
  border: 1px solid rgba(77,163,255,0.2);
}
.notice.success { background: rgba(52,199,89,0.12); border-color: rgba(52,199,89,0.4); }

.button + .button { margin-left: var(--space); }

.ghost {
  background: transparent !important;
  color: var(--color-fg) !important;
  border: 1px solid var(--border);
}

.final { text-align: center; }
.final .cta-row { justify-content: center; }

.fade-in { opacity: 0; transform: translateY(6px); transition: opacity .6s var(--ease, ease), transform .6s var(--ease, ease); }
.fade-in.in-view { opacity: 1; transform: none; }

<<<<<<< HEAD
.preview { display: grid; gap: 18px; }
.preview-header { display: flex; justify-content: space-between; gap: 12px; align-items: flex-start; flex-wrap: wrap; }
.preview-grid { display: grid; grid-template-columns: repeat(auto-fit, minmax(260px, 1fr)); gap: 12px; }
.preview-card { background: rgba(255,255,255,0.03); border: 1px solid var(--border); border-radius: 12px; padding: 12px; display: grid; gap: 10px; }
.tag-cloud { display: flex; flex-wrap: wrap; gap: 8px; }
.tag { background: rgba(77,163,255,0.08); border: 1px solid rgba(77,163,255,0.2); border-radius: 999px; padding: 6px 10px; font-size: 12px; }
.meta { display: grid; gap: 10px; font-size: 14px; }

=======
>>>>>>> 7f1addbf
@media (max-width: 640px) {
  .site-header { flex-direction: column; align-items: flex-start; gap: 12px; position: sticky; }
  .hero { padding-top: calc(var(--space) * 3); }
}<|MERGE_RESOLUTION|>--- conflicted
+++ resolved
@@ -62,10 +62,6 @@
 .checklist.compact { gap: 4px; font-size: 14px; }
 
 .steps { padding-left: 18px; display: grid; gap: 10px; }
-<<<<<<< HEAD
-.steps.compact { gap: 6px; }
-=======
->>>>>>> 7f1addbf
 
 .form { display: grid; gap: 14px; margin-top: 12px; }
 .form.inline { grid-template-columns: repeat(auto-fit, minmax(240px, 1fr)); align-items: end; }
@@ -112,17 +108,6 @@
 .fade-in { opacity: 0; transform: translateY(6px); transition: opacity .6s var(--ease, ease), transform .6s var(--ease, ease); }
 .fade-in.in-view { opacity: 1; transform: none; }
 
-<<<<<<< HEAD
-.preview { display: grid; gap: 18px; }
-.preview-header { display: flex; justify-content: space-between; gap: 12px; align-items: flex-start; flex-wrap: wrap; }
-.preview-grid { display: grid; grid-template-columns: repeat(auto-fit, minmax(260px, 1fr)); gap: 12px; }
-.preview-card { background: rgba(255,255,255,0.03); border: 1px solid var(--border); border-radius: 12px; padding: 12px; display: grid; gap: 10px; }
-.tag-cloud { display: flex; flex-wrap: wrap; gap: 8px; }
-.tag { background: rgba(77,163,255,0.08); border: 1px solid rgba(77,163,255,0.2); border-radius: 999px; padding: 6px 10px; font-size: 12px; }
-.meta { display: grid; gap: 10px; font-size: 14px; }
-
-=======
->>>>>>> 7f1addbf
 @media (max-width: 640px) {
   .site-header { flex-direction: column; align-items: flex-start; gap: 12px; position: sticky; }
   .hero { padding-top: calc(var(--space) * 3); }
