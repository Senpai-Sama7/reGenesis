--- conflicted
+++ resolved
@@ -21,15 +21,11 @@
     "generate": "node tools/generate.mjs",
     "replicate": "node tools/replicator.mjs replicate",
     "verify": "node tools/replicator.mjs verify",
-<<<<<<< HEAD
     "test": "node --test packages/testing/*.mjs",
     "test:e2e": "playwright test",
     "lint": "eslint . --ext .js,.cjs,.mjs,.ts,.tsx --max-warnings 0",
     "format": "prettier -w .",
     "format:check": "prettier -c ."
-=======
-    "test": "c8 --check-coverage --branches 20 --functions 20 --lines 30 node --test packages/testing/*.mjs packages/testing/*.cjs"
->>>>>>> 5e5f8552
   },
   "dependencies": {
     "ajv": "^8.17.1",
